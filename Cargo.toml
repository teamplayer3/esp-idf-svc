[package]
name = "esp-idf-svc"
<<<<<<< HEAD
version = "0.41.6"
=======
version = "0.42.0"
>>>>>>> 92856039
authors = ["Ivan Markov <ivan.markov@gmail.com>"]
edition = "2018"
resolver = "2"
categories = ["embedded", "hardware-support"]
keywords = ["embedded", "svc", "idf", "esp-idf", "esp32"]
description = "Implementation of the embedded-svc traits for ESP-IDF (Espressif's IoT Development Framework)"
repository = "https://github.com/esp-rs/esp-idf-svc"
license = "MIT OR Apache-2.0"
readme = "README.md"
documentation = "https://esp-rs.github.io/esp-idf-svc/"

[features]
default = ["std"]

std = ["alloc", "anyhow/std", "log/std", "esp-idf-sys/std", "esp-idf-hal/std", "embedded-svc/std"]
alloc = ["cstr_core/alloc", "anyhow", "esp-idf-hal/alloc", "embedded-svc/alloc"]
isr-async-executor = ["embedded-svc/isr-async-executor", "alloc", "experimental"]
experimental = ["embedded-svc/experimental", "esp-idf-hal/experimental", "uncased"]

[dependencies]
heapless = { version = "0.7", default-features = false }
enumset = { version = "1", default-features = false }
log = { version = "0.4", default-features = false }
cstr_core = "0.2"
uncased = { version = "0.9.6", optional = true }
anyhow = { version = "1", default-features = false, optional = true } # Only used by the deprecated httpd module
embedded-svc = { version = "0.22", default-features = false }
esp-idf-sys = { version = "0.31.5", default-features = false, features = ["native"] }
esp-idf-hal = { version = "0.38", default-features = false, features = ["esp-idf-sys", "embedded-svc"] }

[build-dependencies]
embuild = "0.29"
anyhow = "1"<|MERGE_RESOLUTION|>--- conflicted
+++ resolved
@@ -1,10 +1,6 @@
 [package]
 name = "esp-idf-svc"
-<<<<<<< HEAD
-version = "0.41.6"
-=======
 version = "0.42.0"
->>>>>>> 92856039
 authors = ["Ivan Markov <ivan.markov@gmail.com>"]
 edition = "2018"
 resolver = "2"
